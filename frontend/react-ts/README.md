--- conflicted
+++ resolved
@@ -1,10 +1,5 @@
 # React + TypeScript + Vite
-<<<<<<< HEAD
-666666666666
-=======
 
-
->>>>>>> 3d56b95f
 This template provides a minimal setup to get React working in Vite with HMR and some ESLint rules.
 
 Currently, two official plugins are available:
