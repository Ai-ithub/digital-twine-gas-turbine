--- conflicted
+++ resolved
@@ -1,27 +1,9 @@
-<<<<<<< HEAD
-import mysql.connector
-from mysql.connector import Error
-import pandas as pd
-from datetime import datetime
-
-<<<<<<< HEAD
-# Database configuration
-DB_CONFIG = {
-    'host': 'localhost',
-    'user': 'new_user',
-    'password': 'new_password123',
-    'database': 'compressor_db',
-    'auth_plugin': 'mysql_native_password',
-    'port': 3306
-=======
-=======
 # from flask import Flask, jsonify
 # from database import CompressorDatabase  # Import database class
 # from vibration_predictor import VibrationPredictor  # Import prediction class
 # from onnxPredictor import ONNXPredictor
 # from model_class import CompressorStatusPredictor
 
->>>>>>> e0f709a0
 # # Initialize the database connection
 # db_config = {
 #     "host": "localhost",
@@ -130,92 +112,6 @@
     "password": "new_password123",  # رمز صحیح
     "database": "compressor_db",
     #"port": 3306
-<<<<<<< HEAD
->>>>>>> 59f5bcb (fixing issues)
-}
-
-<<<<<<< HEAD
-def create_database_connection():
-    """Create a database connection"""
-    try:
-        connection = mysql.connector.connect(**DB_CONFIG)
-        if connection.is_connected():
-            print("Successfully connected to MySQL database")
-            return connection
-    except Error as e:
-        print(f"Error connecting to MySQL database: {e}")
-        return None
-=======
-MODEL_PATH = "backend/compressor_status_prediction_model.onnx"
->>>>>>> 8d87bae (fixing pipeline)
-
-def create_tables(connection):
-    """Create necessary tables if they don't exist"""
-    try:
-        cursor = connection.cursor()
-        
-        # Create compressor_data table without Timestamp
-        create_table_query = """
-        CREATE TABLE IF NOT EXISTS compressor_data (
-            id INT PRIMARY KEY AUTO_INCREMENT,
-            timestamp DATETIME,
-            pressure_in FLOAT,
-            temperature_in FLOAT,
-            flow_rate FLOAT,
-            pressure_out FLOAT,
-            temperature_out FLOAT,
-            efficiency FLOAT,
-            power_consumption FLOAT,
-            vibration FLOAT,
-            status VARCHAR(20),
-            ambient_temperature FLOAT,
-            humidity FLOAT,
-            air_pollution FLOAT,
-            startup_shutdown_cycles FLOAT,
-            maintenance_quality FLOAT,
-            fuel_quality FLOAT,
-            load_factor FLOAT
-        )
-        """
-        cursor.execute(create_table_query)
-        connection.commit()
-        print("Tables created successfully")
-    except Error as e:
-        print(f"Error creating tables: {e}")
-
-def insert_data(connection, data):
-    """Insert data into the compressor_data table"""
-    try:
-        cursor = connection.cursor()
-        
-        insert_query = """
-        INSERT INTO compressor_data (
-            timestamp, pressure_in, temperature_in, flow_rate, 
-            pressure_out, temperature_out, efficiency, air_pollution, power_consumption, 
-            vibration, status, ambient_temperature, humidity, 
-            startup_shutdown_cycles, maintenance_quality, fuel_quality, load_factor
-        ) VALUES (%s, %s, %s, %s, %s, %s, %s, %s, %s, %s, %s, %s, %s, %s, %s, %s, %s)
-        """
-        
-        # Remove the 'Time' column from the DataFrame
-        data = data.drop(columns=["Time", 'Anomaly_Score', 'Anomaly_Autoencoder', 'Anomaly_DBSCAN',
-                                  'Final_Anomaly', 'Anomaly_LOF', 'Anomaly_IForest'])
-        #data["Timestamp"] = pd.to_datetime(data["Timestamp"])
-        # Check that the DataFrame has the expected columns (17 columns)
-        print("DataFrame columns after removing Time:", data.columns)
-
-<<<<<<< HEAD
-        # Convert DataFrame to list of tuples for insertion (17 columns)
-        values = data[['Timestamp', 'Pressure_In', 'Temperature_In', 'Flow_Rate', 'Pressure_Out', 
-                       'Temperature_Out', 'Efficiency', 'Air_Pollution','Power_Consumption', 'Vibration', 'Status', 
-                       'Ambient_Temperature', 'Humidity', 'Startup_Shutdown_Cycles', 'Maintenance_Quality', 'Fuel_Quality', 
-                       'Load_Factor']].values.tolist()
-        
-        # Print the values being inserted to ensure they match
-        print("Values to insert:", values[0])  # Print only the first 5 rows for brevity
-        print(data["Ambient_Temperature"].head())
-=======
-=======
 }
 
 MODEL_PATH = "backend/compressor_status_prediction_model.onnx"
@@ -225,7 +121,6 @@
 CORS(app)
 
 
->>>>>>> e0f709a0
 @app.route('/')
 def home():
     return jsonify({
@@ -250,65 +145,6 @@
     if not db.load_data():
         db.close()
         return jsonify({"error": "Failed to load data"}), 500
-<<<<<<< HEAD
->>>>>>> 59f5bcb (fixing issues)
-
-        cursor.executemany(insert_query, values)
-        connection.commit()
-        print(f"Successfully inserted {len(values)} records")
-    except Error as e:
-        print(f"Error inserting data: {e}")
-
-def get_latest_data(connection, limit=100):
-    """Retrieve the latest data from the database"""
-    try:
-        cursor = connection.cursor(dictionary=True)  # Using dictionary to get results in a readable form
-        query = """
-        SELECT * FROM compressor_data 
-        ORDER BY id DESC 
-        LIMIT %s
-        """
-        cursor.execute(query, (limit,))
-        result = cursor.fetchall()
-        df = pd.DataFrame(result)
-        return df
-    except Error as e:
-        print(f"Error retrieving data: {e}")
-        return None
-
-def main():
-    # Create database connection
-    connection = create_database_connection()
-    
-    if connection:
-        try:
-            # Create tables
-            create_tables(connection)
-            
-            # Read the CSV file (without the Timestamp column)
-            df = pd.read_csv("final_optimized_anomaly_detected_data.csv")  # Assuming Timestamp column is not in the CSV
-            
-            # Insert data into database
-            insert_data(connection, df)
-            
-            # Retrieve and display latest data
-            latest_data = get_latest_data(connection)
-            if latest_data is not None:
-                print("\nLatest data from database:")
-                print(latest_data.head())
-                
-        except Error as e:
-            print(f"Error in main execution: {e}")
-        finally:
-            if connection.is_connected():
-                connection.close()
-                print("Database connection closed")
-
-<<<<<<< HEAD
-if __name__ == "__main__":
-    main()
-=======
-=======
 
     data = db._data  # Fetch loaded data
     db.close()
@@ -330,7 +166,6 @@
     
     return jsonify(results)
 
->>>>>>> e0f709a0
 
 @app.route('/dart_predictions', methods=['GET'])
 def dart_predictions():
@@ -370,9 +205,4 @@
 
 
 if __name__ == '__main__':
-<<<<<<< HEAD
-    app.run(debug=True, port=5000, host='0.0.0.0')
->>>>>>> 59f5bcb (fixing issues)
-=======
-    app.run(debug=True, port=5000, host='0.0.0.0')
->>>>>>> e0f709a0
+    app.run(debug=True, port=5000, host='0.0.0.0')